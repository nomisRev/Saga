--- conflicted
+++ resolved
@@ -54,16 +54,10 @@
     }
     commonTest {
       dependencies {
-<<<<<<< HEAD
         implementation("org.jetbrains.kotlinx:kotlinx-coroutines-core:1.5.2")
-        implementation("io.kotest:kotest-framework-engine:5.0.0.M1")
-        implementation("io.kotest:kotest-assertions-core:5.0.0.M1")
-        implementation("io.kotest:kotest-property:5.0.0.M1")
-=======
         implementation("io.kotest:kotest-framework-engine:5.0.0.M2")
         implementation("io.kotest:kotest-assertions-core:5.0.0.M2")
         implementation("io.kotest:kotest-property:5.0.0.M2")
->>>>>>> e51d9b44
       }
     }
   }
